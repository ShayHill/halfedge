#!/usr/bin/env python3
# _*_ coding: utf-8 _*_
<<<<<<< HEAD
# Last modified: 220628 12:38:51
=======
# Last modified: 220607 21:10:43
>>>>>>> 09822286
"""A half-edges data container with view methods.

A simple container for a list of half edges. Provides lookups and a serial
number for each mesh element (Vert, Edge, or Face).

This is a typical halfedges data structure. Exceptions:

    * Face() is distinct from Face(__is_hole=True). This is
      to simplify working with 2D meshes. You can
          - define a 2d mesh with triangles
          - explicitly or algorithmically define holes to keep the mesh manifold
          - ignore the holes after that. They won't be returned when, for instance,
            iterating over mesh faces.
      Boundary verts, and boundary edges are identified by these holes, but that all
      happens internally, so the holes can again be ignored for most things.

    * Orig, pair, face, and next assignments are mirrored, so a.pair = b will set
      a.pair = b and b.pair = a. This makes edge insertion, etc. cleaner, but the
      whole thing is still easy to break. Hopefully, I've provided enough insertion /
      removal code to get you over the pitfalls. Halfedges (as a data structure,
      not just this implementation) is clever when it's all built, but a lot has to
      be temporarily broken down to transform the mesh. All I can say is, write a lot
      of test if you want to extend the insertion / removal methods here.

This module is all the base elements (Vert, Edge, and Face).

# 2006 June 05
# 2012 September 30
"""

from __future__ import annotations

from contextlib import suppress
from itertools import count
from typing import Any, Callable, Dict, Generic, List, Optional, Set, Type, TypeVar

from .element_attributes import ElemAttribBase, find_optional_arg_type


class ManifoldMeshError(ValueError):
    """
    Incorrect arguments passed to HalfEdges init.

    ... or something broken along the way. List of edges do not represent a valid
    (manifold) half edge data structure. Some properties will still be available,
    so you might catch this one and continue in some cases, but many operations will
    require valid, manifold mesh data to infer.
    """


def all_equal(*args: Any):
    """
    Are all arguments equal, including type?

    :param args: will work with items or sequences
    """
    if len({type(x) for x in args}) > 1:
        return False
    with suppress(ValueError, TypeError):
        return all(x == args[0] for x in args[1:])
    with suppress(ValueError, TypeError):
        return all(all_equal(*x) for x in zip(args))
    raise NotImplementedError(f"module does not support equality test between {args}")


KeyT = TypeVar("KeyT")
_TMeshElem = TypeVar("_TMeshElem", bound="MeshElementBase")


def get_dict_intersection(*dicts: Dict) -> Dict:
    """
    Identical key: value items from multiple dictionaries.

    :param dicts: any number of dictionaries

    Return a dictionary of keys: values where key and value are equal for all input
    dicts.

    """
    if not dicts:
        return {}
    intersection = {}
    for key in set.intersection(*(set(x.keys()) for x in dicts)):
        with suppress(KeyError):
            if all_equal(*(x[key] for x in dicts)):
                intersection[key] = dicts[0][key]
    return intersection


def merge_attribs_dicts(
    element: MeshElementBase, *attribs_dicts: Dict[str, ElemAttribBase]
) -> Dict[str, ElemAttribBase]:
    keys = set.union(*(set(x) for x in attribs_dicts))
    for key in keys:
        attrib_per_dict = [x.get(key) for x in attribs_dicts]
        type_ = find_optional_arg_type(attrib_per_dict)
        with suppress(TypeError):
            attrib = type_(None, element, *attrib_per_dict)
            merged[type(attrib).__name__] = attrib
    return merged


_T = TypeVar("_T")
TVert = TypeVar("TVert", bound="Vert")
TEdge = TypeVar("TEdge", bound="Edge")
TFace = TypeVar("TFace", bound="Face")


# TODO: refactor this with slots instead of gaming annotations
# TODO: replace 'attributes' with pointers


def all_is(*args: Any) -> bool:
    """True if all arguments a is b"""
    return args and all(args[0] is x for x in args[1:])


class MeshElementBase(Generic[TVert, TEdge, TFace]):
    _sn_generator = count()

    def __init__(
        self,
        *attributes: ElemAttribBase,
        **pointers: MeshElementBase,
    ) -> None:
        """
        Create an instance (and copy attrs from fill_from).

        :param attributes: ElemAttribBase instances
        :param pointers: pointers to other mesh elements
            (per typical HalfEdge structure)

        This class does will not have pointers. Descendent classes will, and it is
        critical that each have a setter and each setter cache a value as _pointer
        (e.g., _vert, _pair, _face, _next).
        """
        self.sn = next(self._sn_generator)
        for attribute in attributes:
            self.set_attrib(attribute)
        for k, v in pointers.items():
            if v is not None:
                setattr(self, k, v)

    def __setattr__(self, key: str, value: Any) -> None:
        """To prevent any mistyped attributes, which would clobber fill_from

        This is here to help refactoring, but isn't necessary or necessarily
        Pythonic. Basically, you can only set public attributes which are defined in
        init or have setters.
        """
        allow = key == "sn"
        allow = allow or key.startswith("_")
        allow = allow or key in self.__dict__
        allow = allow or key in dir(self)
        allow = allow or isinstance(value, ElemAttribBase)
        if allow:
            super().__setattr__(key, value)
            return
        raise AttributeError(f"'{type(self).__name__}' has no attribute '{key}'")

    def fill_from(self: _TMeshElem, *elements: _TMeshElem) -> _TMeshElem:
        """
        Fill in missing references from other elements.
        """
        keys_seen = {k for k, v in self.__dict__.items() if v is not None}
        for element in elements:
            for key in (x for x in element.__dict__.keys() if x not in keys_seen):
                keys_seen.add(key)
                vals = [getattr(x, key, None) for x in elements]
                if isinstance(getattr(element, key), ElemAttribBase):
                    self.maybe_set_attrib(type(getattr(element, key)).merged(*vals))
                    continue
                if all_is(*vals):  # will have to be '_something'
                    setattr(self, key[1:], vals[0])
        return self

    def set_attrib(self, *attribs: ElemAttribBase) -> None:
        """Set attribute with an ElemAttribBase instance.

        type(attrib).__name__ : attrib

        :param attrib: an ElemAttribBase instance, presumable with a None element
        attribute.
        """
        for attrib in attribs:
            attrib.element = self
            setattr(self, type(attrib).__name__, attrib)
        return self

    def maybe_set_attrib(self, *attribs: Optional[ElemAttribBase]) -> None:
        """Set attribute if attrib is an ElemAttribBase. Pass silently if None"""
        self.set_attrib(*[x for x in attribs if isinstance(x, ElemAttribBase)])

    def get_attrib(self, type_: Type[ElemAttribBase]) -> Optional[Any]:
        """Try to get an attribute value, None if attrib is not set.

        :param type_: type of ElemAttribBase to seek in the attrib dictionary. This
            takes a type instead of a string to eliminate any possibility of getting
            a None value just because an attrib dictionary key was mistyped.
        """
        if hasattr(self, type_.__name__):
            return getattr(self, type_.__name__).value

    def __lt__(self: _TMeshElem, other: _TMeshElem) -> bool:
        """Sort by id

        You'll want to be able to sort Verts at least to make a vlvi (vertex list,
        vertex index) format.
        """
        return id(self) < id(other)


# argument to a function that returns same type as the input argument
_TFLapArg = TypeVar("_TFLapArg")


def _function_lap(
    func: Callable[[_TFLapArg], _TFLapArg], first_arg: _TFLapArg
) -> List[_TFLapArg]:
    """
    Repeatedly apply func till first_arg is reached again.

    :param func: function takes one argument and returns a value of the same type
    :returns: [first_arg, func(first_arg), func(func(first_arg)) ... first_arg]
    :raises: ManifoldMeshError if any result except the first repeats
    """
    lap = [first_arg]
    while True:
        lap.append(func(lap[-1]))
        if lap[-1] == lap[0]:
            return lap[:-1]
        if lap[-1] in lap[1:-1]:
            raise ManifoldMeshError(f"infinite function lap {[id(x) for x in lap]}")


class Vert(MeshElementBase[TVert, TEdge, TFace]):
    """Half-edge mesh vertices.

    required attributes
    :edge: pointer to one edge originating at vert
    """

    def __init__(self, *attributes: ElemAttribBase, edge: Optional[Edge] = None):
        super().__init__(*attributes, edge=edge)

    @property
    def edge(self) -> TEdge:
        return self._edge

    @edge.setter
    def edge(self, edge_: TEdge) -> None:
        self._edge = edge_
        edge_._orig = self

    @property
    def edges(self) -> List[TEdge]:
        """Half edges radiating from vert."""
        if hasattr(self, "edge"):
            return self.edge.vert_edges
        return []

    @property
    def all_faces(self) -> List[TFace]:
        """Faces radiating from vert"""
        if hasattr(self, "edge"):
            return self.edge.vert_all_faces
        return []

    @property
    def faces(self) -> List[TFace]:
        """Faces radiating from vert"""
        return [x for x in self.all_faces if not x.is_hole]

    @property
    def holes(self) -> List[TFace]:
        """Faces radiating from vert"""
        return [x for x in self.all_faces if x.is_hole]

    @property
    def neighbors(self) -> List[TVert]:
        """Evert vert connected to vert by one edge."""
        if hasattr(self, "edge"):
            return self.edge.vert_neighbors
        return []

    @property
    def valence(self) -> int:
        """The number of edges incident to vertex."""
        return len(self.edges)


class Edge(MeshElementBase[TVert, TEdge, TFace]):
    """Half-edge mesh edges.

    required attributes
    :orig: pointer to vert at which edge originates
    :pair: pointer to edge running opposite direction over same verts
    :face: pointer to face
    :next: pointer to next edge along face
    """

    _pointers: Set[str] = {"_orig", "_pair", "_face", "_next", "prev"}

    @property
    def orig(self) -> TVert:
        return self._orig

    @orig.setter
    def orig(self, orig: TVert) -> None:
        self._orig = orig
        orig._edge = self

    @property
    def pair(self) -> TEdge:
        return self._pair

    @pair.setter
    def pair(self, pair: TEdge) -> None:
        self._pair = pair
        pair._pair = self

    @property
    def face(self) -> TFace:
        return self._face

    @face.setter
    def face(self, face_: TFace) -> None:
        self._face = face_
        face_._edge = self

    @property
    def next(self: TEdge) -> TEdge:
        return self._next

    @next.setter
    def next(self: TEdge, next_: TEdge) -> None:
        self._next = next_

    @property
    def prev(self) -> TEdge:
        """Look up the edge before self."""
        try:
            return self.face_edges[-1]
        except (AttributeError, ManifoldMeshError):
            return self.vert_edges[-1].pair

    @prev.setter
    def prev(self, prev) -> None:
        super(Edge, prev).__setattr__("next", self)

    @property
    def dest(self) -> TVert:
        """Vert at the end of the edge (opposite of orig)."""
        try:
            return self.next.orig
        except AttributeError:
            return self.pair.orig

    @property
    def face_edges(self: TEdge) -> List[TEdge]:
        """All edges around an edge.face."""

        def _get_next(edge: TEdge) -> TEdge:
            return edge.next

        return _function_lap(_get_next, self)

    @property
    def face_verts(self) -> List[TVert]:
        """All verts around an edge.vert."""
        return [edge.orig for edge in self.face_edges]

    @property
    def vert_edges(self: TEdge) -> List[TEdge]:
        """
        All half edges radiating from edge.orig.

        These will be returned in the opposite "handedness" of the faces. IOW,
        if the faces are defined ccw, the vert_edges will be returned cw.
        """
        return _function_lap(lambda x: x.pair.next, self)

    @property
    def vert_all_faces(self) -> List[TFace]:
        """
        All faces and holes around the edge's vert
        """
        return [x.face for x in self.vert_edges]

    @property
    def vert_faces(self) -> List[TFace]:
        """
        All faces around the edge's vert
        """
        return [x for x in self.vert_all_faces if not x.is_hole]

    @property
    def vert_holes(self) -> List[TFace]:
        """
        All holes around the edge's vert
        """
        return [x for x in self.vert_all_faces if x.is_hole]

    @property
    def vert_neighbors(self) -> List[TVert]:
        """All verts connected to vert by one edge."""
        return [edge.dest for edge in self.vert_edges]


class Face(MeshElementBase[TVert, TEdge, TFace]):
    """Half-edge mesh faces.

    required attribute
    :edge: pointer to one edge on the face
    """

    _pointers: Set[str] = {"_edge", "_Face__is_hole"}

    @classmethod
    def factory(cls: Type[TFace]) -> TFace:
        return cls()

    def __init__(self, *args, **kwargs) -> None:
        self.__is_hole = kwargs.pop("__is_hole", False)
        super().__init__(*args, **kwargs)

    @property
    def edge(self) -> TEdge:
        """One edge on the face"""
        return self._edge

    @edge.setter
    def edge(self, edge: TEdge) -> None:
        """Point face.edge back to face."""
        self._edge = edge
        edge._face = self

    @property
    def is_hole(self) -> bool:
        """
        Is this face a hole?

        "hole-ness" is assigned at instance creation by passing ``__is_hole=True`` to
        ``__init__``
        """
        return self.__is_hole

    @property
    def edges(self) -> List[TEdge]:
        """Look up all edges around face."""
        if hasattr(self, "edge"):
            return self.edge.face_edges
        return []

    @property
    def verts(self) -> List[TVert]:
        """Look up all verts around face."""
        if hasattr(self, "edge"):
            return [x.orig for x in self.edges]
        return []

    @property
    def sides(self) -> int:
        """The equivalent of valence for faces. How many sides does the face have?"""
        return len(self.verts)<|MERGE_RESOLUTION|>--- conflicted
+++ resolved
@@ -1,10 +1,6 @@
 #!/usr/bin/env python3
 # _*_ coding: utf-8 _*_
-<<<<<<< HEAD
-# Last modified: 220628 12:38:51
-=======
-# Last modified: 220607 21:10:43
->>>>>>> 09822286
+# Last modified: 220727 06:19:07
 """A half-edges data container with view methods.
 
 A simple container for a list of half edges. Provides lookups and a serial
