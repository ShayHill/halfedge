--- conflicted
+++ resolved
@@ -1,10 +1,6 @@
 #!/usr/bin/env python3
 # _*_ coding: utf-8 _*_
-<<<<<<< HEAD
-# last modified: 220808 14:32:35
-=======
-# last modified: 220808 14:33:45
->>>>>>> 67e5cb8e
+# last modified: 220808 14:44:46
 """Create HalfEdges instances.
 
 Nothing in this module will ever try to "match" Verts by their coordinate values. The
@@ -173,10 +169,6 @@
         mesh = cls()
         for vert in vl:
             vert.mesh = mesh
-<<<<<<< HEAD
-
-=======
->>>>>>> 67e5cb8e
         for face_verts in vr:
             mesh.edges.update(mesh._create_face_edges(face_verts, mesh.new_face()))
         for face_verts in hr:
