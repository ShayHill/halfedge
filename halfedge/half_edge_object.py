--- conflicted
+++ resolved
@@ -60,12 +60,8 @@
         """
         Infer which face two verts lie on.
 
-<<<<<<< HEAD
-        :return: face (if unambiguous) on which verts lie
-=======
         :elem: vert or edge (presumably on the face)
         :return: face (if unambiguous) on which vert or edge lies
->>>>>>> 843459d4
 
         Able to infer from:
             * both verts on same face: that face
@@ -417,98 +413,3 @@
             self.edges -= set(face_edges)
         return new_vert
 
-<<<<<<< HEAD
-        self.edges.update({edge, pair})
-        return edge
-
-    def remove_edge(self, edge: Edge) -> None:
-        """
-        Cut an edge out of the mesh.
-
-        Will not allow you to break (make non-manifold) the mesh. For example,
-        here's a mesh with three faces, one in each square, and a third face or
-        hole around the outside. If I remove that long edge, the hole would have
-        two small, square faces inside of it. The hole would point to a half edge
-        around one or the other square, but that edge would just "next" around its
-        own small square. The other square could never be found.
-         _       _
-        |_|_____|_|
-
-        Attempting to pop such edges will raise a ManifoldMeshError.
-
-        Always removes the edge's face and expands the pair's face (if they are
-        different).
-
-        """
-        pair = edge.pair
-
-        if edge not in self.edges:
-            raise ValueError("edge {} does not exist in mesh".format(edge.sn))
-
-        if edge.orig.valence > 1 and edge.dest.valence > 1 and edge.face == pair.face:
-            raise ManifoldMeshError("would create non-manifold mesh")
-
-        # make sure orig and dest do not point to this edge (if there's another option)
-        edge.next.orig = edge.next.orig
-        pair.next.orig = pair.next.orig
-
-        # set all faces equal to pair.face
-        for edge_ in (x for x in edge.face_edges if x not in (edge, edge.pair)):
-            edge_.face = pair.face
-
-        # disconnect from previous edges
-        edge.prev.next = pair.next
-        pair.prev.next = edge.next
-        self.edges -= {edge, pair}
-
-    def remove_vert(self, vert: Vert) -> None:
-        """
-        Remove all edges around a vert.
-
-        :raises: ManifoldMeshError if the error was caught before any edges were removed
-            (this SHOULD always be the case).
-        :raises: RuntimeError if a problem was found after we started removing edges
-            (this SHOULD never happen).
-
-        remove_edge checks for bridge faces like so:
-            * is orig valence > 1
-            * is dest valence > 1
-            * is edge.face == pair.face
-
-        If all of these are true, remove_edge assumes the edge is bridging between two
-        faces, which would be disjoint if the edge were removed.
-
-        A vert may have peninsula edges radiating from it. That is, edges that do not
-        split a face. These would be left floating if any bridge edges were removed.
-
-              |
-            --*-----FACE
-              |
-
-        Remove peninsula edges first to avoid this.
-        """
-        # examine the vert edges to see if removing vert is safe
-        peninsulas = {x for x in vert.edges if x.dest.valence == 1}
-        true_edges = set(vert.edges) - peninsulas
-        vert_faces = {x.face for x in true_edges}
-        if len(true_edges) != len(vert_faces):
-            raise ManifoldMeshError("would create non-manifold mesh")
-
-        # remove peninsula edges then others.
-        for edge in peninsulas:
-            self.remove_edge(edge)
-        try:
-            for edge in vert.edges:
-                if edge.face in self.faces:
-                    self.remove_edge(edge)
-                else:
-                    self.remove_edge(edge.pair)
-        except ManifoldMeshError:
-            raise RuntimeError(
-                "Unexpected error. This should have been caught at the beginning of the "
-                "function. A bridge edge was found (e.i., we discovered that this vert "
-                "cannot be removed), but some vert edges may have been removed before this "
-                "was realized. We've found a bug in the module."
-            )
-=======
->>>>>>> 843459d4
